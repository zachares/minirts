--- conflicted
+++ resolved
@@ -111,22 +111,6 @@
     def _forward2d(self, x, context):
         """compute logp given input
 
-<<<<<<< HEAD
-<<<<<<< HEAD
-        args:
-            x: [batch, max_len]
-            context: [batch, context_dim]
-=======
-        # print("emb dim: ", word_emb_dim)
-        # print("Context dim: ", context_dim)
-        self.use_transformer = use_transformer
->>>>>>> ea4b7b597c94a81b14871b9ca737ad5ce144f615
-=======
-        args:
-            x: [batch, max_len]
-            context: [batch, context_dim]
->>>>>>> c342ed39
-
         return:
             logp: [batch, max_len, vocab_size]
         """
@@ -161,7 +145,12 @@
             logit.append(self.decoder(output))
 
         logit = torch.stack(logit, 1)
-<<<<<<< HEAD
+
+        logp = nn.functional.log_softmax(logit, 3)
+        return logp
+
+    def compute_loss(self, x, y, context):
+        """compute nll loss"""
 
         logp = nn.functional.log_softmax(logit, 3)
         return logp
@@ -169,15 +158,6 @@
     def compute_loss(self, x, y, context):
         """compute nll loss
 
-=======
-
-        logp = nn.functional.log_softmax(logit, 3)
-        return logp
-
-    def compute_loss(self, x, y, context):
-        """compute nll loss
-
->>>>>>> c342ed39
         args:
             x: [batch, max_length]
             y: [batch, max_length]
@@ -414,31 +394,5 @@
         logps = torch.stack(logps, 0)
         # print(logps.size())
         logps = nn.functional.softmax(logps, 1)
-<<<<<<< HEAD
-<<<<<<< HEAD
+
         return logps
-=======
-        return logps
-
-
-class TransformerGenerator(RnnLanguageGenerator):
-    def __init__(self,
-                 word_emb,
-                 word_emb_dim,
-                 context_dim,
-                 hid_dim,
-                 vocab_size,
-                 inst_dict,
-                 ):
-
-        super().__init__(word_emb,
-                 word_emb_dim,
-                 context_dim,
-                 hid_dim,
-                 vocab_size,
-                 inst_dict,
-                 use_transformer=True)
->>>>>>> ea4b7b597c94a81b14871b9ca737ad5ce144f615
-=======
-        return logps
->>>>>>> c342ed39
