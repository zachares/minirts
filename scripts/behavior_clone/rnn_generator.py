--- conflicted
+++ resolved
@@ -22,26 +22,10 @@
                  num_resource_bin,
                  *,
                  num_unit_type=len(gc.UnitTypes),
-<<<<<<< HEAD
                  num_cmd_type=len(gc.CmdTypes),
-                 transformer=False,
                  inst_dict=None):
         super().__init__(
-            args, max_raw_chars, max_instruction_span, 'rnn_gen', num_resource_bin,
-            inst_dict=inst_dict)
-        if transformer:
-            self.inst_selector = TransformerGenerator(
-                self.prev_inst_encoder.emb,
-                self.args.word_emb_dim,
-                self.glob_feat_dim,
-                self.args.inst_hid_dim,
-                self.inst_dict.total_vocab_size,
-                self.inst_dict,
-            )
-=======
-                 num_cmd_type=len(gc.CmdTypes)):
-        super().__init__(
-            args, max_raw_chars, max_instruction_span, 'rnn_gen', num_resource_bin)
+            args, max_raw_chars, max_instruction_span, 'rnn_gen', num_resource_bin, inst_dict = inst_dict)
 
         # overwrite inst_selector
         self.inst_selector = RnnLanguageGenerator(
@@ -54,11 +38,11 @@
         )
 
     @classmethod
-    def load(cls, model_file):
+    def load(cls, model_file, transformer=False, inst_dict=None):
         params = pickle.load(open(model_file + '.params', 'rb'))
         params.pop('coach_mode')
         print(params)
-        model = cls(**params)
+        model = cls(inst_dict=inst_dict, **params)
         model.load_state_dict(torch.load(model_file))
         return model
 
@@ -144,7 +128,6 @@
         if (self.pos_candidate_inst is not None
             and self.pos_candidate_inst[0].device == device):
             inst, inst_len = self.pos_candidate_inst
->>>>>>> 5e046d2d
         else:
             inst, inst_len = parse_batch_inst(
                 self.inst_dict, range(self.args.num_pos_inst), device)
@@ -205,9 +188,10 @@
                  num_resource_bin,
                  *,
                  num_unit_type=len(gc.UnitTypes),
-                 num_cmd_type=len(gc.CmdTypes)):
+                 num_cmd_type=len(gc.CmdTypes),
+                 inst_dict=None):
         super().__init__(
-            args, max_raw_chars, max_instruction_span, 'trans_gen', num_resource_bin)
+            args, max_raw_chars, max_instruction_span, 'trans_gen', num_resource_bin, inst_dict=inst_dict)
 
         # overwrite inst_selector
         self.inst_selector = TransformerLanguageGenerator(
@@ -220,19 +204,11 @@
         )
 
     @classmethod
-<<<<<<< HEAD
     def load(cls, model_file, transformer=False, inst_dict=None):
         params = pickle.load(open(model_file + '.params', 'rb'))
         params.pop('coach_mode')
         print(params)
-        model = cls(transformer=transformer, inst_dict=inst_dict, **params)
-=======
-    def load(cls, model_file):
-        params = pickle.load(open(model_file + '.params', 'rb'))
-        params.pop('coach_mode')
-        print(params)
-        model = cls(**params)
->>>>>>> 5e046d2d
+        model = cls(inst_dict=inst_dict, **params)
         model.load_state_dict(torch.load(model_file))
         return model
 
