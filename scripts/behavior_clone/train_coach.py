# Copyright (c) Facebook, Inc. and its affiliates.
# All rights reserved.
#
# This source code is licensed under the license found in the
# LICENSE file in the root directory of this source tree.
#
import os
import sys
import argparse
import pprint
from collections import defaultdict
import time

import numpy as np
import torch
from torch.utils.data import DataLoader

from coach_dataset import CoachDataset, compute_cache
from rnn_coach import ConvRnnCoach
from onehot_coach import ConvOneHotCoach
<<<<<<< HEAD
<<<<<<< HEAD
from rnn_generator import RnnGenerator
from rnn_generator import TransformerGenerator
=======
from rnn_generator import RnnGenerator, TransformerGenerator
>>>>>>> ea4b7b597c94a81b14871b9ca737ad5ce144f615
=======
from rnn_generator import RnnGenerator
from rnn_generator import TransformerGenerator
>>>>>>> c342ed39

import common_utils


def train(model, device, optimizer, grad_clip, data_loader, epoch, stat):
    assert model.training

    losses = defaultdict(list)
    t = time.time()
    for batch_idx, batch in enumerate(data_loader):
        batch = common_utils.to_device(batch, device)
        optimizer.zero_grad()
        loss, all_losses = model.compute_loss(batch)
        if (batch_idx + 1) % 50 == 0:
            print("Loss: ", loss.item(), " in", batch_idx + 1, " batch of", len(data_loader))

        loss.backward()
        torch.nn.utils.clip_grad_norm_(model.parameters(), grad_clip)
        optimizer.step()

        for key, val in all_losses.items():
            v = val.mean().item()
            stat[key].feed(v)

    #     for key, val in all_losses.items():
    #         losses[key].append(val.item())

    # print('train epoch: %d, time: %.2f' % (epoch, time.time() - t))
    # for key, val in losses.items():
    #     print('\t%s: %.5f' % (key, np.mean(val)))

    # return np.mean(losses['loss'])
    return stat['loss'].mean()

def evaluate(model, device, data_loader, epoch, name, norm_loss, stat):
    assert not model.training

    losses = defaultdict(list)
    t = time.time()
    for batch_idx, batch in enumerate(data_loader):
        batch = common_utils.to_device(batch, device)
        if norm_loss:
            loss, all_losses = model.compute_eval_loss(batch)
        else:
            loss, all_losses = model.compute_loss(batch)

        if (batch_idx + 1) % 50 == 0:
            print("Loss: ", loss.item(), " in", batch_idx + 1, " batch of", len(data_loader))

        for key, val in all_losses.items():
            stat[key].feed(val.mean().item())
        # for key, val in all_losses.items():
        #     losses[key].append(val.item())

    # print('%s epoch: %d, time: %.2f' % (name, epoch, time.time() - t))
    # for key, val in losses.items():
    #     print('\t%s: %.5f' % (key, np.mean(val)))

    # return np.mean(losses['loss'])
    return stat['loss'].mean()

def get_main_parser():
    parser = argparse.ArgumentParser()

    # train config
    parser.add_argument('--batch_size', type=int, default=64)
    parser.add_argument('--epochs', type=int, default=10)
    parser.add_argument('--gpu', type=int, default=0)
    parser.add_argument('--seed', type=int, default=1)
    parser.add_argument('--train_dataset', type=str, required=True)
    parser.add_argument('--val_dataset', type=str, required=True)
    parser.add_argument('--model_folder', type=str, required=True)

    parser.add_argument('--coach_type', type=str, required=True)

    # optim
    parser.add_argument('--optim', type=str, default='adamax')
    parser.add_argument('--lr', type=float, default=2e-3)
    parser.add_argument('--beta1', type=float, default=0.9)
    parser.add_argument('--beta2', type=float, default=0.999)
    parser.add_argument('--grad_clip', type=float, default=0.5)

    # data setting
    parser.add_argument('--moving_avg_decay',
                        type=float, default=0.98, help='moving avg for enemy count')
    parser.add_argument('--num_resource_bin', type=int, default=11)
    parser.add_argument('--resource_bin_size', type=int, default=50)
    parser.add_argument('--max_num_prev_cmds', type=int, default=25)
    parser.add_argument('--max_instruction_span',
                        type=int, default=20, help='max for feature "frame_passed"')

    # debug
    parser.add_argument('--dev', action='store_true')

    return parser


def main():
    torch.backends.cudnn.benchmark = True

    parser = common_utils.Parser()
    parser.add_parser('main', get_main_parser())
    parser.add_parser('coach', ConvRnnCoach.get_arg_parser())

    args = parser.parse()
    parser.log()

    options = args['main']

    # using development set
    # options.dev = True

    if not os.path.exists(options.model_folder):
        os.makedirs(options.model_folder)
    logger_path = os.path.join(options.model_folder, 'train.log')
    if not options.dev:
        sys.stdout = common_utils.Logger(logger_path)

    if options.dev:
        options.train_dataset = options.train_dataset.replace('train.', 'dev.')
        options.val_dataset = options.val_dataset.replace('val.', 'dev.')

    # options.dev = False

    print('Args:\n%s\n' % pprint.pformat(vars(options)))

    if options.gpu < 0:
        device = torch.device('cpu')
    else:
        device = torch.device('cuda')

    common_utils.set_all_seeds(options.seed)

    model_args = args['coach']
    if options.coach_type == 'onehot':
        model = ConvOneHotCoach(
            model_args,
            0,
            options.max_instruction_span,
            options.num_resource_bin).to(device)
    elif options.coach_type in ['rnn', 'bow']:
        model = ConvRnnCoach(
            model_args,
            0,
            options.max_instruction_span,
            options.coach_type,
            options.num_resource_bin).to(device)
    elif options.coach_type == 'rnn_gen':
        model = RnnGenerator(
            model_args,
            0,
            options.max_instruction_span,
            options.num_resource_bin).to(device)
<<<<<<< HEAD
<<<<<<< HEAD
    elif options.coach_type == 'trans_gen':
        model = TransformerGenerator(
            model_args,
            0,
            options.max_instruction_span,
            options.num_resource_bin).to(device)
=======
    elif options.coach_type == 'transformer':
        model = RnnGenerator(
            model_args,
            0,
            options.max_instruction_span,
            options.num_resource_bin,
            transformer=True).to(device)

>>>>>>> ea4b7b597c94a81b14871b9ca737ad5ce144f615
=======
    elif options.coach_type == 'trans_gen':
        model = TransformerGenerator(
            model_args,
            0,
            options.max_instruction_span,
            options.num_resource_bin).to(device)
>>>>>>> c342ed39

    print(model)

    train_dataset = CoachDataset(
        options.train_dataset,
        options.moving_avg_decay,
        options.num_resource_bin,
        options.resource_bin_size,
        options.max_num_prev_cmds,
        model.inst_dict,
        options.max_instruction_span,
    )
    val_dataset = CoachDataset(
        options.val_dataset,
        options.moving_avg_decay,
        options.num_resource_bin,
        options.resource_bin_size,
        options.max_num_prev_cmds,
        model.inst_dict,
        options.max_instruction_span,
    )
    eval_dataset = CoachDataset(
        options.val_dataset,
        options.moving_avg_decay,
        options.num_resource_bin,
        options.resource_bin_size,
        options.max_num_prev_cmds,
        model.inst_dict,
        options.max_instruction_span,
        num_instructions=model.args.num_pos_inst)

    # if not options.dev:
    #     compute_cache(train_dataset)
    #     compute_cache(val_dataset)
    #     compute_cache(eval_dataset)

    if options.optim == 'adamax':
        optimizer = torch.optim.Adamax(
            model.parameters(),
            lr=options.lr,
            betas=(options.beta1, options.beta2))
    elif options.optim == 'adam':
        optimizer = torch.optim.Adam(
            model.parameters(),
            lr=options.lr,
            betas=(options.beta1, options.beta2))
    else:
        assert False, 'not supported'

    num_workers = 4
    train_loader = DataLoader(
        train_dataset,
        options.batch_size,
        shuffle=True,
        num_workers=num_workers,# if options.dev else 10,
        pin_memory=True)
    val_loader = DataLoader(
        val_dataset,
        options.batch_size,
        shuffle=False,
        num_workers=num_workers,# if options.dev else 10,
        pin_memory=True)
    eval_loader = DataLoader(
        eval_dataset,
        options.batch_size,
        shuffle=False,
        num_workers=num_workers,#0 if options.dev else 10,
        pin_memory=True)

    best_val_nll = float('inf')
    overfit_count = 0
    train_stat = common_utils.MultiCounter(os.path.join(options.model_folder, 'train'))
    eval_stat = common_utils.MultiCounter(os.path.join(options.model_folder, 'eval'))

    for epoch in range(1, options.epochs + 1):
        print('==========')
        train(model, device, optimizer, options.grad_clip, train_loader, epoch, train_stat)
        train_stat.summary(epoch)
        train_stat.reset()

        with torch.no_grad(), common_utils.EvalMode(model):
            val_nll = evaluate(model, device, val_loader, epoch, 'val', False, eval_stat)
            eval_stat.reset()
            eval_nll = evaluate(model, device, eval_loader, epoch, 'eval', True, eval_stat)
            eval_stat.summary(epoch)
            eval_stat.reset()


        model_file = os.path.join(options.model_folder, 'checkpoint%d.pt' % epoch)
        print('saving model to', model_file)
        model.save(model_file)

        if val_nll < best_val_nll:
            print('!!!New Best Model')
            overfit_count = 0
            best_val_nll = val_nll
            best_model_file = os.path.join(options.model_folder, 'best_checkpoint.pt')
            print('saving best model to', best_model_file)
            model.save(best_model_file)
        else:
            overfit_count += 1
            if overfit_count == 2:
                break

    print('train DONE')


if __name__ == '__main__':
    main()<|MERGE_RESOLUTION|>--- conflicted
+++ resolved
@@ -18,17 +18,9 @@
 from coach_dataset import CoachDataset, compute_cache
 from rnn_coach import ConvRnnCoach
 from onehot_coach import ConvOneHotCoach
-<<<<<<< HEAD
-<<<<<<< HEAD
+
 from rnn_generator import RnnGenerator
 from rnn_generator import TransformerGenerator
-=======
-from rnn_generator import RnnGenerator, TransformerGenerator
->>>>>>> ea4b7b597c94a81b14871b9ca737ad5ce144f615
-=======
-from rnn_generator import RnnGenerator
-from rnn_generator import TransformerGenerator
->>>>>>> c342ed39
 
 import common_utils
 
@@ -182,32 +174,12 @@
             0,
             options.max_instruction_span,
             options.num_resource_bin).to(device)
-<<<<<<< HEAD
-<<<<<<< HEAD
     elif options.coach_type == 'trans_gen':
         model = TransformerGenerator(
             model_args,
             0,
             options.max_instruction_span,
             options.num_resource_bin).to(device)
-=======
-    elif options.coach_type == 'transformer':
-        model = RnnGenerator(
-            model_args,
-            0,
-            options.max_instruction_span,
-            options.num_resource_bin,
-            transformer=True).to(device)
-
->>>>>>> ea4b7b597c94a81b14871b9ca737ad5ce144f615
-=======
-    elif options.coach_type == 'trans_gen':
-        model = TransformerGenerator(
-            model_args,
-            0,
-            options.max_instruction_span,
-            options.num_resource_bin).to(device)
->>>>>>> c342ed39
 
     print(model)
 
